--- conflicted
+++ resolved
@@ -2,14 +2,11 @@
 
 import Link from "next/link";
 import { usePathname } from "next/navigation";
+import { useSession, signOut, signIn } from "next-auth/react";
 import { useSession, signOut, signIn } from "next-auth/react";
 import {
   HiOutlineMap,
   HiOutlineClipboardDocumentList,
-<<<<<<< HEAD
-=======
-  HiOutlineMagnifyingGlass,
->>>>>>> 86b9e903
   HiOutlineCog6Tooth,
   HiOutlineQuestionMarkCircle,
   HiOutlinePlus,
@@ -22,40 +19,37 @@
     name: "Create Itinerary",
     href: "/create-itinerary",
     icon: HiOutlinePlus,
+    icon: HiOutlinePlus,
     primary: true,
   },
   {
     name: "Itinerary Editor",
     href: "/editor",
     icon: HiOutlineMap,
+    icon: HiOutlineMap,
   },
   {
     name: "My Itineraries",
     href: "/itineraries",
     icon: HiOutlineClipboardDocumentList,
-<<<<<<< HEAD
-=======
-  },
-  {
-    name: "Place Explorer",
-    href: "/places",
-    icon: HiOutlineMagnifyingGlass,
->>>>>>> 86b9e903
   },
   {
     name: "Settings",
     href: "/settings",
     icon: HiOutlineCog6Tooth,
+    icon: HiOutlineCog6Tooth,
   },
   {
     name: "Help",
     href: "/help",
     icon: HiOutlineQuestionMarkCircle,
+    icon: HiOutlineQuestionMarkCircle,
   },
 ];
 
 export default function TopNavigation() {
   const pathname = usePathname();
+  const { data: session } = useSession();
   const { data: session } = useSession();
 
   return (
@@ -74,16 +68,10 @@
           {/* Navigation Items */}
           <div className="hidden md:block flex-1 flex justify-center">
             <div className="flex items-baseline space-x-2">
-<<<<<<< HEAD
               {session &&
                 navigationItems.map((item) => {
                   const isActive = pathname === item.href;
                   const Icon = item.icon;
-=======
-              {session && navigationItems.map((item) => {
-                const isActive = pathname === item.href;
-                const Icon = item.icon;
->>>>>>> 86b9e903
 
                   return (
                     <Link
@@ -201,16 +189,10 @@
       {/* Mobile menu */}
       <div className="md:hidden" id="mobile-menu">
         <div className="px-2 pt-2 pb-3 space-y-1 sm:px-3 bg-slate-800">
-<<<<<<< HEAD
           {session &&
             navigationItems.map((item) => {
               const isActive = pathname === item.href;
               const Icon = item.icon;
-=======
-          {session && navigationItems.map((item) => {
-            const isActive = pathname === item.href;
-            const Icon = item.icon;
->>>>>>> 86b9e903
 
               return (
                 <Link
@@ -251,33 +233,6 @@
                 onClick={() => signOut()}
                 className="flex items-center space-x-3 px-3 py-2 rounded-md text-base font-medium text-slate-300 hover:bg-slate-700 hover:text-white transition-colors w-full text-left"
               >
-<<<<<<< HEAD
-=======
-                <Icon className="h-5 w-5" />
-                <span>{item.name}</span>
-              </Link>
-            );
-          })}
-          
-          {/* Mobile user menu */}
-          {session ? (
-            <div className="border-t border-slate-700 pt-4 mt-4">
-              <div className="flex items-center px-3 py-2">
-                <HiOutlineUser className="h-10 w-10 text-slate-300" />
-                <div className="ml-3">
-                  <div className="text-base font-medium text-white">
-                    {session.user?.name}
-                  </div>
-                  <div className="text-sm font-medium text-slate-400">
-                    {session.user?.email}
-                  </div>
-                </div>
-              </div>
-              <button
-                onClick={() => signOut()}
-                className="flex items-center space-x-3 px-3 py-2 rounded-md text-base font-medium text-slate-300 hover:bg-slate-700 hover:text-white transition-colors w-full text-left"
-              >
->>>>>>> 86b9e903
                 <HiOutlineArrowRightOnRectangle className="h-5 w-5" />
                 <span>Sign out</span>
               </button>
