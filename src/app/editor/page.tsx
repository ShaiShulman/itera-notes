--- conflicted
+++ resolved
@@ -4,21 +4,18 @@
 import { useRouter } from "next/navigation";
 import { useItinerary } from "@/contexts/ItineraryContext";
 import { AuthProtected } from "@/features/auth/components/AuthProtected";
-<<<<<<< HEAD
 import EditorPageContent from "@/components/EditorPageContent";
 
 function EditorPageWithRedirect() {
   const router = useRouter();
   const { state } = useItinerary();
-  
+
   // Check immediately if we have a fresh redirect flag (to avoid any flash)
-  const hasFreshFlag = typeof window !== 'undefined' && 
-    sessionStorage.getItem('fresh-from-create') === 'true';
-    
+  const hasFreshFlag =
+    typeof window !== "undefined" &&
+    sessionStorage.getItem("fresh-from-create") === "true";
+
   const [isRedirecting, setIsRedirecting] = useState(hasFreshFlag);
-=======
-import { convertItineraryToEditorData } from "@/app/create-itinerary/utils/editorConverter";
->>>>>>> 86b9e903
 
   useEffect(() => {
     // If we have an itinerary ID and we're on the basic editor page,
@@ -30,29 +27,35 @@
           if (!state.currentItineraryId || !state.editorData) {
             return;
           }
-          
+
           // Check if this is a fresh itinerary that should get a slug URL
-          const isFreshFromCreate = typeof window !== 'undefined' && 
-            sessionStorage.getItem('fresh-from-create') === 'true';
-          
+          const isFreshFromCreate =
+            typeof window !== "undefined" &&
+            sessionStorage.getItem("fresh-from-create") === "true";
+
           if (isFreshFromCreate) {
             console.log("📍 Redirecting fresh itinerary to slug URL");
             setIsRedirecting(true);
-            
+
             // Import the slug generation utility
-            const { generateItinerarySlug, extractItineraryStats } = await import("@/utils/itinerary");
-            
+            const { generateItinerarySlug, extractItineraryStats } =
+              await import("@/utils/itinerary");
+
             // Generate slug from the current itinerary data
             const stats = extractItineraryStats(state.editorData);
-            const slug = generateItinerarySlug(stats.title, state.currentItineraryId, state.editorData);
-            
+            const slug = generateItinerarySlug(
+              stats.title,
+              state.currentItineraryId,
+              state.editorData
+            );
+
             // Clear the fresh flags since we're handling the redirect
-            if (typeof window !== 'undefined') {
-              sessionStorage.removeItem('fresh-from-create');
-              sessionStorage.removeItem('fresh-from-create-timestamp');
-              sessionStorage.removeItem('fresh-itinerary-id');
+            if (typeof window !== "undefined") {
+              sessionStorage.removeItem("fresh-from-create");
+              sessionStorage.removeItem("fresh-from-create-timestamp");
+              sessionStorage.removeItem("fresh-itinerary-id");
             }
-            
+
             // Redirect to the slug URL
             router.replace(`/editor/${slug}`);
           } else if (isRedirecting) {
@@ -83,147 +86,10 @@
   return <EditorPageContent />;
 }
 
-<<<<<<< HEAD
 export default function EditorPage() {
-=======
-function EditorPageContent() {
-  const { state, setEditorData, setDirectionsData } = useItinerary();
-  const [localEditorData, setLocalEditorData] = useState<EditorData | undefined>();
-  const editorRefreshFnRef = useRef<(() => Promise<any>) | null>(null);
-  const isUpdatingFromEditor = useRef(false);
-
-  // Load editor data from context whenever it changes (with change detection)
-  useEffect(() => {
-    if (state.editorData && !isUpdatingFromEditor.current) {
-      // Only update if the data is actually different
-      if (!deepCompareEditorData(localEditorData, state.editorData)) {
-        console.log("📝 Loading itinerary from context:", state.editorData);
-        setLocalEditorData(state.editorData);
-      } else {
-        console.log("📝 Context data unchanged, skipping update");
-      }
-    }
-    
-    // Reset the flag after checking
-    if (isUpdatingFromEditor.current) {
-      isUpdatingFromEditor.current = false;
-    }
-  }, [state.editorData, localEditorData]);
-
-  // Convert currentItinerary to editorData if we have itinerary but no editorData
-  useEffect(() => {
-    if (state.currentItinerary && !state.editorData) {
-      console.log("📝 Converting current itinerary to editor data");
-      const convertedEditorData = convertItineraryToEditorData(state.currentItinerary);
-      setLocalEditorData(convertedEditorData);
-    }
-  }, [state.currentItinerary, state.editorData]);
-
-  // Initialize with empty itinerary if no data exists
-  useEffect(() => {
-    if (!state.currentItinerary && !state.editorData && !localEditorData) {
-      console.log("📝 No itinerary found, starting with empty editor");
-      const emptyEditorData: EditorData = {
-        time: undefined,
-        version: "2.8.22",
-        blocks: [],
-      };
-      setLocalEditorData(emptyEditorData);
-    }
-  }, [state.currentItinerary, state.editorData, localEditorData]);
-
-  // Log editor data changes for debugging
-  useEffect(() => {
-    console.log("🗺️ Editor page: Current localEditorData:", localEditorData);
-    console.log(
-      "🗺️ Editor page: Blocks being passed to map:",
-      localEditorData?.blocks
-    );
-  }, [localEditorData]);
-
-  const handleEditorChange = (data: EditorData) => {
-    console.log("📝 Editor page: Editor data changed:", data);
-    console.log("📝 Editor page: Editor blocks:", data.blocks);
-    console.log("📝 Editor page: Number of blocks:", data.blocks?.length);
-
-    // Set flag to prevent loading from context on next cycle
-    isUpdatingFromEditor.current = true;
-
-    // Update local state for immediate UI response
-    setLocalEditorData(data);
-    
-    // Update context which will trigger localStorage save
-    setEditorData(data);
-    
-    console.log("📝 Editor page: Updated both local and context state");
-  };
-
-  // Stable callback for when refresh function is ready
-  const handleRefreshReady = useCallback((refreshFn: () => Promise<any>) => {
-    console.log("🚗 Editor page: Refresh function received from editor");
-    editorRefreshFnRef.current = refreshFn;
-  }, []);
-
-  // Create refresh directions callback
-  const handleRefreshDirections = useCallback(async () => {
-    console.log("🚗 Editor page: Refresh directions requested");
-
-    if (!editorRefreshFnRef.current) {
-      console.warn("🚗 Editor page: No editor refresh function available");
-      return;
-    }
-
-    try {
-      const result = await editorRefreshFnRef.current();
-      const { directions, updatedPlaces } = result;
-
-      console.log(
-        `🚗 Editor page: Received ${directions.length} direction routes`
-      );
-      console.log(
-        `🚗 Editor page: Updated ${updatedPlaces.length} places with driving times`
-      );
-
-      setDirectionsData(directions);
-
-      // Optionally trigger editor re-render to show updated driving times
-      // The place blocks should update themselves via the event system
-    } catch (error) {
-      console.error("🚗 Editor page: Error refreshing directions:", error);
-      // TODO: Show user error notification
-    }
-  }, []);
-
-  // Memoize the blocks data to prevent unnecessary map re-renders
-  const memoizedBlocks = useMemo(
-    () => localEditorData?.blocks,
-    [localEditorData?.blocks]
-  );
-
-  console.log("EditorPage: Component rendering");
-  console.log("🔍 Debug state:", {
-    hasCurrentItinerary: !!state.currentItinerary,
-    hasEditorData: !!state.editorData,
-    hasLocalEditorData: !!localEditorData,
-    editorDataBlocks: localEditorData?.blocks?.length || 0,
-  });
-  console.log(
-    "🔍 Full localEditorData being passed to ItineraryEditor:",
-    localEditorData
-  );
-
->>>>>>> 86b9e903
   return (
     <AuthProtected>
       <EditorPageWithRedirect />
     </AuthProtected>
   );
-}
-
-export default function EditorPage() {
-  return (
-    <AuthProtected>
-      <EditorPageContent />
-    </AuthProtected>
-  );
 }