--- conflicted
+++ resolved
@@ -6,100 +6,6 @@
 import { AuthProtected } from "@/features/auth/components/AuthProtected";
 import EditorPageContent from "@/components/EditorPageContent";
 
-<<<<<<< HEAD
-// Import from feature structure
-const ItineraryEditor = dynamic(
-  () => import("@/features/editor/components/ItineraryEditor"),
-  {
-    ssr: false,
-    loading: () => (
-      <div className="flex items-center justify-center h-64">
-        <div className="text-center">
-          <div className="animate-spin rounded-full h-8 w-8 border-b-2 border-blue-600 mx-auto mb-4"></div>
-          <p className="text-slate-500">Loading ItineraryEditor component...</p>
-        </div>
-      </div>
-    ),
-  }
-);
-
-// Import types from feature
-import type { EditorData } from "@/features/editor/types";
-
-// Import map component
-const ItineraryMap = dynamic(
-  () =>
-    import("@/features/map/components/ItineraryMap").then((mod) => ({
-      default: mod.ItineraryMap,
-    })),
-  {
-    ssr: false,
-    loading: () => (
-      <div className="flex items-center justify-center h-full">
-        <div className="text-center">
-          <div className="animate-spin rounded-full h-8 w-8 border-b-2 border-green-600 mx-auto mb-4"></div>
-          <p className="text-slate-500">Loading map...</p>
-        </div>
-      </div>
-    ),
-  }
-);
-
-// Deep comparison function for EditorData
-function deepCompareEditorData(a: EditorData | undefined, b: EditorData | undefined): boolean {
-  if (a === b) return true;
-  if (!a || !b) return false;
-  
-  // Compare version and time (but ignore time if undefined)
-  if (a.version !== b.version) return false;
-  if (a.time !== undefined && b.time !== undefined && a.time !== b.time) return false;
-  
-  // Compare blocks array
-  if (!a.blocks || !b.blocks) return a.blocks === b.blocks;
-  if (a.blocks.length !== b.blocks.length) return false;
-  
-  // Deep compare each block
-  for (let i = 0; i < a.blocks.length; i++) {
-    const blockA = a.blocks[i];
-    const blockB = b.blocks[i];
-    
-    if (blockA.type !== blockB.type) return false;
-    if (JSON.stringify(blockA.data) !== JSON.stringify(blockB.data)) return false;
-  }
-  
-  return true;
-}
-
-export default function EditorPage() {
-  const { state, setEditorData } = useItinerary();
-  const [directionsData, setDirectionsData] = useState<any[]>([]);
-  const editorRefreshFnRef = useRef<(() => Promise<any>) | null>(null);
-  const editorUpdateInProgressRef = useRef(false);
-
-  // Load editor data from context whenever it changes (with loop prevention)
-  useEffect(() => {
-    // Skip loading if we're in the middle of an editor-initiated update
-    if (editorUpdateInProgressRef.current) {
-      console.log("📝 Skipping context load - editor update in progress");
-      return;
-    }
-
-    if (state.editorData) {
-      console.log("📝 Loading itinerary from context:", state.editorData);
-      // Could use deepCompareEditorData here for more sophisticated change detection
-      // No need to set local state - we use state.editorData directly
-    }
-  }, [state.editorData]);
-
-  // Convert currentItinerary to editorData if we have itinerary but no editorData
-  useEffect(() => {
-    if (state.currentItinerary && !state.editorData) {
-      console.log("📝 Converting current itinerary to editor data");
-      const convertedEditorData = convertItineraryToEditorData(state.currentItinerary);
-      setEditorData(convertedEditorData);
-    }
-  }, [state.currentItinerary, state.editorData, setEditorData]);
-=======
 function EditorPageWithRedirect() {
   const router = useRouter();
   const { state } = useItinerary();
@@ -110,49 +16,8 @@
     sessionStorage.getItem("fresh-from-create") === "true";
 
   const [isRedirecting, setIsRedirecting] = useState(hasFreshFlag);
->>>>>>> 15676e50
 
   useEffect(() => {
-<<<<<<< HEAD
-    if (!state.currentItinerary && !state.editorData) {
-      console.log("📝 No itinerary found, starting with empty editor");
-      const emptyEditorData: EditorData = {
-        time: undefined,
-        version: "2.8.22",
-        blocks: [],
-      };
-      setEditorData(emptyEditorData);
-    }
-  }, [state.currentItinerary, state.editorData, setEditorData]);
-
-  // Log editor data changes for debugging
-  useEffect(() => {
-    console.log("🗺️ Editor page: Current editorData:", state.editorData);
-    console.log(
-      "🗺️ Editor page: Blocks being passed to map:",
-      state.editorData?.blocks
-    );
-  }, [state.editorData]);
-
-  const handleEditorChange = (data: EditorData) => {
-    console.log("📝 Editor page: Editor data changed:", data);
-    console.log("📝 Editor page: Editor blocks:", data.blocks);
-    console.log("📝 Editor page: Number of blocks:", data.blocks?.length);
-
-    // Set ref flag to prevent loading from context during this update
-    editorUpdateInProgressRef.current = true;
-    
-    // Persist changes to context immediately
-    setEditorData(data);
-    
-    // Clear flag after a short delay to allow context update to complete
-    setTimeout(() => {
-      editorUpdateInProgressRef.current = false;
-    }, 100);
-    
-    console.log("📝 Editor page: Persisted editorData to context");
-  };
-=======
     // If we have an itinerary ID and we're on the basic editor page,
     // redirect to the slug URL for better UX and SEO
     if (state.currentItineraryId && state.editorData) {
@@ -201,52 +66,11 @@
           console.warn("Error redirecting to slug URL:", error);
         }
       };
->>>>>>> 15676e50
 
       checkForSlugRedirect();
     }
   }, [state.currentItineraryId, state.editorData, router, isRedirecting]);
 
-<<<<<<< HEAD
-    try {
-      const result = await editorRefreshFnRef.current();
-      const { directions, updatedPlaces } = result;
-
-      console.log(
-        `🚗 Editor page: Received ${directions.length} direction routes`
-      );
-      console.log(
-        `🚗 Editor page: Updated ${updatedPlaces.length} places with driving times`
-      );
-
-      setDirectionsData(directions);
-
-      // Optionally trigger editor re-render to show updated driving times
-      // The place blocks should update themselves via the event system
-    } catch (error) {
-      console.error("🚗 Editor page: Error refreshing directions:", error);
-      // TODO: Show user error notification
-    }
-  }, []);
-
-  // Memoize the blocks data to prevent unnecessary map re-renders
-  const memoizedBlocks = useMemo(
-    () => state.editorData?.blocks,
-    [state.editorData?.blocks]
-  );
-
-  console.log("EditorPage: Component rendering");
-  console.log("🔍 Debug state:", {
-    hasCurrentItinerary: !!state.currentItinerary,
-    hasEditorData: !!state.editorData,
-    editorDataBlocks: state.editorData?.blocks?.length || 0,
-    editorUpdateInProgress: editorUpdateInProgressRef.current,
-  });
-  console.log(
-    "🔍 Full editorData being passed to ItineraryEditor:",
-    state.editorData
-  );
-=======
   // Show loading while redirecting to prevent flash
   if (isRedirecting) {
     return (
@@ -261,60 +85,11 @@
 
   return <EditorPageContent />;
 }
->>>>>>> 15676e50
 
 export default function EditorPage() {
   return (
-<<<<<<< HEAD
-    <div className="h-screen bg-gradient-to-br from-slate-50 to-slate-100 p-2 overflow-hidden">
-      {/* Main Content - Card with minimal padding, accounting for nav bar */}
-      <div className="h-[calc(100vh-64px-2rem)]">
-        {/* Single Horizontally Divided Card */}
-        <div className="h-full bg-white shadow-xl border border-slate-200 rounded-lg overflow-hidden">
-          <div className="grid grid-cols-1 lg:grid-cols-2 h-full">
-            {/* Notebook Section */}
-            <div className="bg-slate-50 border-r border-slate-200 flex flex-col h-full overflow-hidden">
-              <div className="flex items-center px-4 py-3 bg-slate-800 text-white flex-shrink-0">
-                <PencilSquareIcon className="h-5 w-5 text-blue-400 mr-2" />
-                <h2 className="text-base font-semibold">Itinerary Notebook</h2>
-              </div>
-              <div className="flex-1 min-h-0 px-3 py-2">
-                <ItineraryEditor
-                  data={state.editorData || undefined}
-                  onChange={handleEditorChange}
-                  onRefreshReady={handleRefreshReady}
-                  placeholder={
-                    state.editorData?.blocks?.length
-                      ? "Your itinerary is loading..."
-                      : "Start planning your itinerary..."
-                  }
-                />
-              </div>
-            </div>
-
-            {/* Map Section */}
-            <div className="flex flex-col h-full bg-white">
-              <div className="flex items-center px-4 py-3 bg-slate-800 text-white flex-shrink-0">
-                <MapIcon className="h-5 w-5 text-green-400 mr-2" />
-                <h2 className="text-base font-semibold">Interactive Map</h2>
-              </div>
-              <div className="flex-1 min-h-0">
-                <ItineraryMap
-                  editorData={memoizedBlocks}
-                  directionsData={directionsData}
-                  onRefreshDirections={handleRefreshDirections}
-                  className="h-full"
-                />
-              </div>
-            </div>
-          </div>
-        </div>
-      </div>
-    </div>
-=======
     <AuthProtected>
       <EditorPageWithRedirect />
     </AuthProtected>
->>>>>>> 15676e50
   );
 }