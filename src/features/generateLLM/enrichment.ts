--- conflicted
+++ resolved
@@ -12,27 +12,28 @@
       console.log(
         `🔍 Enriching ${day.places.length} places for day ${day.dayNumber}`
       );
-      
+
       // Use the day's region for context, or fallback to a generic region if not set
       const currentRegion = day.region || "";
-      console.log(`🌍 Using region context for day ${day.dayNumber}: "${currentRegion}"`);
+      console.log(
+        `🌍 Using region context for day ${day.dayNumber}: "${currentRegion}"`
+      );
 
       const enrichedPlaces = await Promise.all(
         day.places.map(async (place) => {
           try {
             // Construct search query with region context if available
-            const searchQuery = currentRegion 
+            const searchQuery = currentRegion
               ? `${place.name}, ${currentRegion}`
               : place.name;
-            
+
             console.log(`🔍 Searching for place: ${searchQuery}`);
 
             const result = await findPlaceByNameAction(searchQuery);
 
             if (result.success && result.place) {
               console.log(`✅ Found Google Places data for: ${place.name}`);
-<<<<<<< HEAD
-              
+
               // Calculate distance between original and Google Places coordinates
               const distance = calculateStraightLineDistance(
                 place.lat,
@@ -40,15 +41,23 @@
                 result.place.lat,
                 result.place.lng
               );
-              
+
               const distanceKm = distance / 1000;
-              console.log(`📏 Distance between original and Google Places coordinates: ${distanceKm.toFixed(2)} km`);
-              
+              console.log(
+                `📏 Distance between original and Google Places coordinates: ${distanceKm.toFixed(
+                  2
+                )} km`
+              );
+
               // Check if distance is within acceptable range (150km)
               const MAX_DISTANCE_KM = 150;
-              
+
               if (distanceKm <= MAX_DISTANCE_KM) {
-                console.log(`✅ Distance validation passed for: ${place.name} (${distanceKm.toFixed(2)} km <= ${MAX_DISTANCE_KM} km)`);
+                console.log(
+                  `✅ Distance validation passed for: ${
+                    place.name
+                  } (${distanceKm.toFixed(2)} km <= ${MAX_DISTANCE_KM} km)`
+                );
                 console.log(
                   `🔍 ENRICHMENT: "${place.name}" has paragraph: "${
                     place.paragraph || "NONE"
@@ -68,7 +77,13 @@
                   status: "found" as const,
                 };
               } else {
-                console.log(`⚠️ Distance validation failed for: ${place.name} (${distanceKm.toFixed(2)} km > ${MAX_DISTANCE_KM} km). Keeping original coordinates.`);
+                console.log(
+                  `⚠️ Distance validation failed for: ${
+                    place.name
+                  } (${distanceKm.toFixed(
+                    2
+                  )} km > ${MAX_DISTANCE_KM} km). Keeping original coordinates.`
+                );
                 return {
                   ...place,
                   // Keep original coordinates but add some Google Places metadata if available
@@ -82,20 +97,6 @@
                   // Keep original lat/lng from LLM generation
                 };
               }
-=======
-              console.log(`🔍 ENRICHMENT: "${place.name}" has paragraph: "${place.paragraph || 'NONE'}"`);
-              return {
-                ...place,
-                placeId: result.place.placeId,
-                address: result.place.address,
-                rating: result.place.rating,
-                photoReferences: result.place.photoReferences,
-                // Keep our parsed paragraph, don't overwrite with Google's description
-                description: place.paragraph || result.place.description,
-                thumbnailUrl: result.place.thumbnailUrl,
-                status: "found" as const,
-              };
->>>>>>> 589982b5
             } else {
               console.log(
                 `⚠️ Google Places data not found for: ${place.name}, keeping as free text`
